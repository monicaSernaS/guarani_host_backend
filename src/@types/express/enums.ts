--- conflicted
+++ resolved
@@ -1,13 +1,5 @@
 // Enum for Account Status
 export enum AccountStatus {
-<<<<<<< HEAD
-  ACTIVE = "active",                // The account is active and in good standing.
-  SUSPENDED = "suspended",          // The account has been suspended due to policy violations or other reasons.
-  DELETED = "deleted",              // The account has been permanently deleted.
-  PENDING_VERIFICATION = "pending_verification", // The account is awaiting verification (e.g., email or admin review).
-}
-
-=======
   ACTIVE= "active",           // The account is active.
   SUSPENDED= "suspended",     // The account has been suspended.
   DELETED= "deleted",         // The account has been deleted.
@@ -15,7 +7,6 @@
 }
 
 
->>>>>>> 14a4b70b
 // Enum for Booking Status
 export enum BookingStatus {
   PENDING = "pending",     // The booking is pending and not yet confirmed.
